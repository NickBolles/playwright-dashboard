{
  "name": "@playwright-orchestrator/web-ui",
  "version": "1.0.0",
  "type": "module",
  "scripts": {
    "dev": "vite dev",
    "build": "vite build",
    "start": "vinxi start"
  },
  "dependencies": {
<<<<<<< HEAD
    "react": "^18.2.0",
    "react-dom": "^18.2.0",
    "@tanstack/react-router": "^1.58.3",
    "@tanstack/react-query": "^5.8.4",
    "axios": "^1.6.2",
    "date-fns": "^2.30.0",
    "lucide-react": "^0.294.0",
    "clsx": "^2.0.0",
    "tailwind-merge": "^2.0.0",
    "class-variance-authority": "^0.7.0",
    "next-themes": "^0.2.1",
    "tailwindcss-animate": "^1.0.7",
    "recharts": "^2.8.0"
=======
    "react-dom": "^18.3.1",
    "vite": "^6.0.1"
>>>>>>> 9461aca8
  },
  "devDependencies": {
    "@types/react": "^18.3.12",
    "@types/react-dom": "^18.3.1",
    "typescript": "^5.6.3",
    "vite-tsconfig-paths": "^5.1.2"
  }
}<|MERGE_RESOLUTION|>--- conflicted
+++ resolved
@@ -8,7 +8,6 @@
     "start": "vinxi start"
   },
   "dependencies": {
-<<<<<<< HEAD
     "react": "^18.2.0",
     "react-dom": "^18.2.0",
     "@tanstack/react-router": "^1.58.3",
@@ -22,10 +21,6 @@
     "next-themes": "^0.2.1",
     "tailwindcss-animate": "^1.0.7",
     "recharts": "^2.8.0"
-=======
-    "react-dom": "^18.3.1",
-    "vite": "^6.0.1"
->>>>>>> 9461aca8
   },
   "devDependencies": {
     "@types/react": "^18.3.12",
