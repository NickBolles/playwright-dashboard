{
  "name": "playwright-orchestrator",
  "version": "1.0.0",
  "description": "A robust, scalable, and self-hosted Playwright test orchestrator",
  "private": true,
  "scripts": {
    "build": "pnpm -r run build",
    "dev": "pnpm -r run dev",
    "start": "pnpm -r run start",
    "start:orchestrator": "pnpm run start -w orchestrator",
    "start:job-runner": "pnpm run start -w job-runner",
    "test": "pnpm -r run test",
    "test:unit": "vitest run",
    "test:e2e": "playwright test",
    "test:e2e:ui": "playwright test --ui",
    "test:e2e:dashboard": "playwright test dashboard.spec.ts",
    "test:e2e:dashboard:ui": "playwright test dashboard.spec.ts --ui",
    "test:coverage": "vitest run --coverage",
    "lint": "eslint packages/*/src/**/*.{ts,tsx} --fix",
    "format": "prettier --write packages/*/src/**/*.{ts,tsx,json,md}",
    "type-check": "pnpm -r run type-check",
    "clean": "pnpm -r run clean && rm -rf node_modules",
    "docker:build": "docker-compose build",
    "docker:up": "docker-compose up -d",
    "docker:down": "docker-compose down",
    "docker:logs": "docker-compose logs -f",
    "db:migrate": "pnpm run db:migrate --filter shared",
    "db:seed": "pnpm run db:seed --filter shared"
  },
  "devDependencies": {
    "@eslint/css": "^0.9.0",
    "@eslint/js": "^9.30.1",
    "@eslint/json": "^0.12.0",
    "@playwright/test": "^1.40.0",
    "@types/node": "^20.10.0",
    "@vitest/coverage-v8": "^1.0.0",
    "concurrently": "^8.2.2",
    "eslint": "^9.30.1",
    "eslint-config-prettier": "^9.0.0",
    "eslint-plugin-prettier": "^5.0.1",
    "eslint-plugin-react": "^7.37.5",
    "globals": "^16.3.0",
    "prettier": "^3.1.0",
<<<<<<< HEAD
    "typescript": "^5.3.0",
    "vitest": "^1.0.0",
    "testcontainers": "^10.7.1",
    "pg": "^8.11.3",
    "@types/pg": "^8.10.9"
=======
    "typescript": "^5.8.3",
    "vitest": "^1.0.0"
>>>>>>> 9461aca8
  },
  "engines": {
    "node": ">=18.0.0",
    "npm": ">=9.0.0"
  },
  "keywords": [
    "playwright",
    "testing",
    "orchestrator",
    "e2e",
    "automation",
    "ci-cd"
  ],
  "author": "Your Name",
  "license": "MIT",
  "dependencies": {
    "typescript-eslint": "^8.35.1",
    "winston": "^3.17.0",
    "zod": "^3.25.70"
  }
}<|MERGE_RESOLUTION|>--- conflicted
+++ resolved
@@ -41,16 +41,11 @@
     "eslint-plugin-react": "^7.37.5",
     "globals": "^16.3.0",
     "prettier": "^3.1.0",
-<<<<<<< HEAD
-    "typescript": "^5.3.0",
+    "typescript": "^5.8.3",
     "vitest": "^1.0.0",
     "testcontainers": "^10.7.1",
     "pg": "^8.11.3",
     "@types/pg": "^8.10.9"
-=======
-    "typescript": "^5.8.3",
-    "vitest": "^1.0.0"
->>>>>>> 9461aca8
   },
   "engines": {
     "node": ">=18.0.0",
